--- conflicted
+++ resolved
@@ -46,7 +46,6 @@
 table Value {
    value       :[ubyte];
 }
-
 
 
 // ==== Gate types ====
@@ -173,13 +172,9 @@
    GateWitness,
    GateFree,
    Function,
-<<<<<<< HEAD
    GateCall,
    GateAnonCall,
-=======
-   Call,
    GateSwitch,
->>>>>>> 10577e3c
 }
 table Gate {
     gate      :GateSet;
