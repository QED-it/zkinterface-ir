--- conflicted
+++ resolved
@@ -286,25 +286,16 @@
                 }
             }
 
-<<<<<<< HEAD
-                Free(first, last) => {
-                    // all wires between first and last INCLUSIVE
-                    for wire_id in *first..=last.unwrap_or(*first) {
-                        self.ensure_defined_and_set(wire_id);
-                        self.set_status(wire_id, Freed);
-                    }
-=======
             Free(first, last) => {
                 // all wires between first and last INCLUSIVE
                 for wire_id in *first..=last.unwrap_or(*first) {
                     self.ensure_defined_and_set(wire_id);
                     self.set_status(wire_id, Freed);
->>>>>>> fbef9030
-                }
-
-                Function(_, _, _, _, _) => unimplemented!(),
-                Call(_, _, _, _) => unimplemented!(),
-            }
+                }
+            }
+
+            Function(_, _, _, _, _) => unimplemented!(),
+            Call(_, _, _, _) => unimplemented!(),
         }
     }
 
