--- conflicted
+++ resolved
@@ -55,64 +55,6 @@
         self.relation_messages += 1;
 
         for gate in &relation.gates {
-<<<<<<< HEAD
-            match gate {
-                Constant(_out, _value) => {
-                    self.constants_gates += 1;
-                }
-
-                AssertZero(_inp) => {
-                    self.assert_zero_gates += 1;
-                }
-
-                Copy(_out, _inp) => {
-                    self.copy_gates += 1;
-                }
-
-                Add(_out, _left, _right) => {
-                    self.add_gates += 1;
-                }
-
-                Mul(_out, _left, _right) => {
-                    self.mul_gates += 1;
-                }
-
-                AddConstant(_out, _inp, _constant) => {
-                    self.add_constant_gates += 1;
-                }
-
-                MulConstant(_out, _inp, _constant) => {
-                    self.mul_constant_gates += 1;
-                }
-
-                And(_out, _left, _right) => {
-                    self.and_gates += 1;
-                }
-
-                Xor(_out, _left, _right) => {
-                    self.xor_gates += 1;
-                }
-
-                Not(_out, _inp) => {
-                    self.not_gates += 1;
-                }
-
-                Instance(_out) => {
-                    self.instance_variables += 1;
-                }
-
-                Witness(_out) => {
-                    self.witness_variables += 1;
-                }
-
-                Free(first, last) => {
-                    let last_one = last.unwrap_or(*first);
-                    self.variables_freed += (last_one - *first + 1) as usize;
-                }
-
-                Function(_, _, _, _, _) => unimplemented!(),
-                Call(_, _, _, _) => unimplemented!(),
-=======
             self.ingest_gate(gate);
         }
     }
@@ -172,8 +114,10 @@
             Free(first, last) => {
                 let last_one = last.unwrap_or(*first);
                 self.variables_freed += (last_one - *first + 1) as usize;
->>>>>>> fbef9030
             }
+
+            Function(_, _, _, _, _) => unimplemented!(),
+            Call(_, _, _, _) => unimplemented!(),
         }
     }
 
