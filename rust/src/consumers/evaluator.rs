use crate::{Result, Header, Relation, Instance, Witness, Message, Gate};
use std::collections::{HashMap, VecDeque};
use num_bigint::BigUint;
use num_traits::identities::{Zero, One};
use std::ops::{BitAnd, BitXor};

type Wire = u64;
type Repr = BigUint;

#[derive(Clone, Default)]
pub struct Evaluator {
    values: HashMap<Wire, Repr>,
    modulus: Repr,
    instance_queue: VecDeque<Repr>,
    witness_queue: VecDeque<Repr>,

    verified_at_least_one_gate: bool,
    found_error: Option<String>,
}

impl Evaluator {
    pub fn from_messages(messages: impl Iterator<Item=Result<Message>>) -> Self {
        let mut evaluator = Evaluator::default();
        messages.for_each(|msg|
            evaluator.ingest_message(&msg.unwrap()));
        evaluator
    }

    pub fn get_violations(self) -> Vec<String> {
        let mut violations = vec![];
        if !self.verified_at_least_one_gate {
            violations.push("Did not receive any gate to verify.".to_string());
        }
        if let Some(err) = self.found_error {
            violations.push(err);
        }
        violations
    }

    pub fn ingest_message(&mut self, msg: &Message) {
        if self.found_error.is_some() { return; }

        match self.ingest_message_(msg) {
            Err(err) => self.found_error = Some(err.to_string()),
            Ok(()) => {}
        }
    }

    fn ingest_message_(&mut self, msg: &Message) -> Result<()> {
        match msg {
            Message::Instance(i) => self.ingest_instance(&i),
            Message::Witness(w) => self.ingest_witness(&w),
            Message::Relation(r) => self.ingest_relation(&r),
        }
    }

    fn ingest_header(&mut self, header: &Header) -> Result<()> {
        self.modulus = BigUint::from_bytes_le(&header.field_characteristic);
        if self.modulus.is_zero() {
            Err("Header.field_characteristic cannot be zero".into())
        } else {
            Ok(())
        }
    }

    pub fn ingest_instance(&mut self, instance: &Instance) -> Result<()> {
        self.ingest_header(&instance.header)?;

        for value in &instance.common_inputs {
            self.instance_queue.push_back(BigUint::from_bytes_le(value));
        }
        Ok(())
    }

    pub fn ingest_witness(&mut self, witness: &Witness) -> Result<()> {
        self.ingest_header(&witness.header)?;

        for value in &witness.short_witness {
            self.witness_queue.push_back(BigUint::from_bytes_le(value));
        }
        Ok(())
    }

    pub fn ingest_relation(&mut self, relation: &Relation) -> Result<()> {
        use Gate::*;

        self.ingest_header(&relation.header)?;

        if relation.gates.len() > 0 {
            self.verified_at_least_one_gate = true;
        }

        for gate in &relation.gates {
            match gate {
                Constant(out, value) =>
                    self.set_encoded(*out, value),

                AssertZero(inp) => {
                    let val = self.get(*inp)?;
                    if !val.is_zero() {
                        return Err(format!("wire_{} should equal 0 but has value {}", *inp, val).into());
                    }
                }

                Copy(out, inp) => {
                    let value = self.get(*inp)?.clone();
                    self.set(*out, value);
                }

                Add(out, left, right) => {
                    let l = self.get(*left)?;
                    let r = self.get(*right)?;
                    let sum = l + r;
                    self.set(*out, sum);
                }

                Mul(out, left, right) => {
                    let l = self.get(*left)?;
                    let r = self.get(*right)?;
                    let prod = l * r;
                    self.set(*out, prod);
                }

                AddConstant(out, inp, constant) => {
                    let l = self.get(*inp)?;
                    let r = BigUint::from_bytes_le(constant);
                    let sum = l + r;
                    self.set(*out, sum);
                }

                MulConstant(out, inp, constant) => {
                    let l = self.get(*inp)?;
                    let r = BigUint::from_bytes_le(constant);
                    let prod = l * r;
                    self.set(*out, prod);
                }

                And(out, left, right) => {
                    let l = self.get(*left)?;
                    let r = self.get(*right)?;
                    let and = l.bitand(r);
                    self.set(*out, and);
                }

                Xor(out, left, right) => {
                    let l = self.get(*left)?;
                    let r = self.get(*right)?;
                    let xor = l.bitxor(r);
                    self.set(*out, xor);
                }

                Not(out, inp) => {
                    let val = self.get(*inp)?;
                    let not = if val.is_zero() { BigUint::one() } else { BigUint::zero() };
                    self.set(*out, not);
                }

<<<<<<< HEAD
                Gate::Free(first, last) => {
                    let last_value = last.unwrap_or(*first);
                    for current in *first..=last_value {
                        self.remove(current)?;
                    }
=======
                Instance(out) => {
                    let val = self.instance_queue.pop_front().unwrap();
                    self.set(*out, val);
                }

                Witness(out) => {
                    let val = self.witness_queue.pop_front().unwrap();
                    self.set(*out, val);
>>>>>>> 8310d89e
                }
            }
        }
        Ok(())
    }


    fn set_encoded(&mut self, id: Wire, encoded: &[u8]) {
        self.set(id, BigUint::from_bytes_le(encoded));
    }

    fn set(&mut self, id: Wire, mut value: Repr) {
        value %= &self.modulus;
        self.values.insert(id, value);
    }

    pub fn get(&self, id: Wire) -> Result<&Repr> {
        self.values.get(&id)
            .ok_or(format!("No value given for wire_{}", id).into())
    }

    fn remove(&mut self, id: Wire) -> Result<Value> {
        self.values.remove(&id)
            .ok_or(format!("No value given for wire_{}", id).into())
    }
}

#[test]
fn test_simulator() -> Result<()> {
    use crate::producers::examples::*;

    let relation = example_relation();
    let instance = example_instance();
    let witness = example_witness();

    let mut simulator = Evaluator::default();
    simulator.ingest_instance(&instance)?;
    simulator.ingest_witness(&witness)?;
    simulator.ingest_relation(&relation)?;

    Ok(())
}<|MERGE_RESOLUTION|>--- conflicted
+++ resolved
@@ -155,22 +155,21 @@
                     self.set(*out, not);
                 }
 
-<<<<<<< HEAD
-                Gate::Free(first, last) => {
+                Instance(out) => {
+                    let val = self.instance_queue.pop_front().unwrap();
+                    self.set(*out, val);
+                }
+
+                Witness(out) => {
+                    let val = self.witness_queue.pop_front().unwrap();
+                    self.set(*out, val);
+                }
+
+                Free(first, last) => {
                     let last_value = last.unwrap_or(*first);
                     for current in *first..=last_value {
                         self.remove(current)?;
                     }
-=======
-                Instance(out) => {
-                    let val = self.instance_queue.pop_front().unwrap();
-                    self.set(*out, val);
-                }
-
-                Witness(out) => {
-                    let val = self.witness_queue.pop_front().unwrap();
-                    self.set(*out, val);
->>>>>>> 8310d89e
                 }
             }
         }
@@ -192,7 +191,7 @@
             .ok_or(format!("No value given for wire_{}", id).into())
     }
 
-    fn remove(&mut self, id: Wire) -> Result<Value> {
+    fn remove(&mut self, id: Wire) -> Result<Repr> {
         self.values.remove(&id)
             .ok_or(format!("No value given for wire_{}", id).into())
     }
