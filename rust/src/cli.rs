--- conflicted
+++ resolved
@@ -2,13 +2,8 @@
 extern crate serde_json;
 
 use num_bigint::BigUint;
-<<<<<<< HEAD
-use std::fs::File;
+use std::fs::{File, create_dir_all};
 use std::io::{copy, stdout, stdin, BufReader};
-=======
-use std::fs::{File, create_dir_all};
-use std::io::{copy, stdout};
->>>>>>> a5498531
 use std::path::{Path, PathBuf};
 use structopt::clap::AppSettings::*;
 pub use structopt::StructOpt;
@@ -93,15 +88,14 @@
     #[structopt(long)]
     pub incorrect: bool,
 
-<<<<<<< HEAD
     ///
     #[structopt(short, long, default_value = "-")]
     pub resource: String,
-=======
+
     /// `ir-to-zkif --modular-reduce` will produce zkinterface R1CS with baked-in modular reduction (because libsnark does not respect field size).
     #[structopt(long)]
     pub modular_reduce: bool,
->>>>>>> a5498531
+
 }
 
 pub fn cli(options: &Options) -> Result<()> {
@@ -453,11 +447,8 @@
         paths: vec![workspace.clone()],
         field_order: BigUint::from(101 as u32),
         incorrect: false,
-<<<<<<< HEAD
         resource: "-".to_string()
-=======
         modular_reduce: false,
->>>>>>> a5498531
     })?;
 
     cli(&Options {
@@ -465,11 +456,8 @@
         paths: vec![workspace.clone()],
         field_order: BigUint::from(101 as u32),
         incorrect: false,
-<<<<<<< HEAD
         resource: "-".to_string()
-=======
         modular_reduce: false,
->>>>>>> a5498531
     })?;
 
     Ok(())
