<<<<<<< HEAD
mod builder;
pub mod examples;
pub mod from_r1cs;
=======
/// A Sink stores produced messages, e.g. in files.
pub mod sink;

/// Example statements generator.
pub mod examples;
>>>>>>> 69fb157d
<|MERGE_RESOLUTION|>--- conflicted
+++ resolved
@@ -1,11 +1,8 @@
-<<<<<<< HEAD
-mod builder;
-pub mod examples;
-pub mod from_r1cs;
-=======
 /// A Sink stores produced messages, e.g. in files.
 pub mod sink;
-
 /// Example statements generator.
 pub mod examples;
->>>>>>> 69fb157d
+/// r1cs to ir converter
+pub mod from_r1cs;
+/// gates builder and interface
+pub mod builder;