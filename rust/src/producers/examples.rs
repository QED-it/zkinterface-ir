use flatbuffers::{emplace_scalar, EndianScalar, read_scalar};
use std::mem::size_of;

use crate::{Header, Relation, Instance, Witness};
use crate::structs::assignment::Assignment;


pub fn example_header() -> Header {
    example_header_in_field(literal32(EXAMPLE_MODULUS))
}

pub fn example_relation() -> Relation {
    example_relation_h(&example_header())
}

pub fn example_instance() -> Instance {
    example_instance_h(&example_header())
}

pub fn example_witness() -> Witness {
    example_witness_h(&example_header())
}

pub fn example_witness_incorrect() -> Witness {
    example_witness_incorrect_h(&example_header())
}

pub fn example_header_in_field(field_order: Vec<u8>) -> Header {
    Header {
        field_characteristic: field_order,
        ..Header::default()
    }
}

pub fn example_relation_h(header: &Header) -> Relation {
    use crate::Gate::*;

    Relation {
        header: header.clone(),
        gates: vec![
<<<<<<< HEAD
            Constant(3, literal32(MODULUS - 1)), // -1(
            If( 1,
                vec![4, 5, 6, 7],
                vec![ // this subcircuit is obviously wrong
                    Mul(4, 1, 1),                    // witness_1 squared
                    Constant(5, literal32(16)),   // constant 4^2 = 16
                    Add(6, 4, 5),   // sum of squares
                    Add(7, 0, 3),
                ],
                vec![
                    Mul(4, 1, 1),   // witness_1 squared
                    Mul(5, 2, 2),   // witness_2 squared
                    Add(6, 4, 5),   // sum of squares
                    Mul(7, 0, 3),   // negative instance_0
                ],
            ),
=======
            Constant(3, encode_negative_one(header)), // -1
            Mul(4, 1, 1),   // witness_1 squared
            Mul(5, 2, 2),   // witness_2 squared
            Add(6, 4, 5),   // sum of squares
            Mul(7, 0, 3),   // negative instance_0
>>>>>>> 812fb401
            Add(8, 6, 7),   // sum - instance_0
            AssertZero(8),  // difference == 0
        ],
    }
}

pub fn example_instance_h(header: &Header) -> Instance {
    Instance {
        header: header.clone(),
        common_inputs: vec![
            Assignment { id: 0, value: literal32(25) },
        ],
    }
}

pub fn example_witness_h(header: &Header) -> Witness {
    Witness {
        header: header.clone(),
        short_witness: vec![
            Assignment { id: 1, value: literal32(3) },
            Assignment { id: 2, value: literal32(4) },
        ],
    }
}

pub fn example_witness_incorrect_h(header: &Header) -> Witness {
    Witness {
        header: header.clone(),
        short_witness: vec![
            Assignment { id: 1, value: literal32(3) },
            Assignment { id: 2, value: literal32(4 + 1) }, // incorrect.
        ],
    }
}


pub const EXAMPLE_MODULUS: u32 = 101;

pub fn literal<T: EndianScalar>(value: T) -> Vec<u8> {
    let mut buf = vec![0u8; size_of::<T>()];
    emplace_scalar(&mut buf[..], value);
    buf
}

fn literal32(v: u32) -> Vec<u8> { literal(v) }

pub fn read_literal<T: EndianScalar>(encoded: &[u8]) -> T {
    if encoded.len() >= size_of::<T>() {
        read_scalar(encoded)
    } else {
        let mut encoded = Vec::from(encoded);
        encoded.resize(size_of::<T>(), 0);
        read_scalar(&encoded)
    }
}

fn encode_negative_one(header: &Header) -> Vec<u8> {
    let mut neg_one = header.field_characteristic.clone();
    assert!(neg_one.len() > 0 && neg_one[0] > 0, "Invalid field order");
    neg_one[0] -= 1;
    neg_one
}


#[test]
fn test_examples() {
    use crate::Source;

    let mut common_buf = Vec::<u8>::new();
    example_instance().write_into(&mut common_buf).unwrap();
    example_relation().write_into(&mut common_buf).unwrap();

    let mut prover_buf = Vec::<u8>::new();
    example_witness().write_into(&mut prover_buf).unwrap();

    let source = Source::from_buffers(vec![common_buf, prover_buf]);
    let messages = source.read_all_messages().unwrap();
    assert_eq!(messages.relations, vec![example_relation()]);
    assert_eq!(messages.instances, vec![example_instance()]);
    assert_eq!(messages.witnesses, vec![example_witness()]);
}<|MERGE_RESOLUTION|>--- conflicted
+++ resolved
@@ -38,30 +38,22 @@
     Relation {
         header: header.clone(),
         gates: vec![
-<<<<<<< HEAD
-            Constant(3, literal32(MODULUS - 1)), // -1(
-            If( 1,
-                vec![4, 5, 6, 7],
-                vec![ // this subcircuit is obviously wrong
-                    Mul(4, 1, 1),                    // witness_1 squared
-                    Constant(5, literal32(16)),   // constant 4^2 = 16
-                    Add(6, 4, 5),   // sum of squares
-                    Add(7, 0, 3),
-                ],
-                vec![
-                    Mul(4, 1, 1),   // witness_1 squared
-                    Mul(5, 2, 2),   // witness_2 squared
-                    Add(6, 4, 5),   // sum of squares
-                    Mul(7, 0, 3),   // negative instance_0
-                ],
+            Constant(3, encode_negative_one(header)), // -1
+            If(1,
+               vec![4, 5, 6, 7],
+               vec![ // this subcircuit is obviously wrong
+                     Mul(4, 1, 1),                    // witness_1 squared
+                     Constant(5, literal32(16)),   // constant 4^2 = 16
+                     Add(6, 4, 5),   // sum of squares
+                     Add(7, 0, 3),
+               ],
+               vec![
+                   Mul(4, 1, 1),   // witness_1 squared
+                   Mul(5, 2, 2),   // witness_2 squared
+                   Add(6, 4, 5),   // sum of squares
+                   Mul(7, 0, 3),   // negative instance_0
+               ],
             ),
-=======
-            Constant(3, encode_negative_one(header)), // -1
-            Mul(4, 1, 1),   // witness_1 squared
-            Mul(5, 2, 2),   // witness_2 squared
-            Add(6, 4, 5),   // sum of squares
-            Mul(7, 0, 3),   // negative instance_0
->>>>>>> 812fb401
             Add(8, 6, 7),   // sum - instance_0
             AssertZero(8),  // difference == 0
         ],
