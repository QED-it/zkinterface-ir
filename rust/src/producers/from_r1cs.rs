--- conflicted
+++ resolved
@@ -57,33 +57,6 @@
             conv.r1cs_to_ir_wire.insert(var, wire);
         }
 
-<<<<<<< HEAD
-pub fn zki_variables_to_vec_assignment(vars: &zkiVariables) -> Vec<Assignment> {
-    let variable_ids_len = vars.variable_ids.len();
-    let values_len = vars.get_variables().len();
-    assert_eq!(
-        variable_ids_len,
-        values_len,
-        "Number of variable ids and values must be equal."
-    );
-
-    if variable_ids_len == 0 && values_len == 0 {
-        return vec![];
-    }
-
-    let mut vec: Vec<Assignment> = Vec::new();
-    for var in vars.get_variables().iter() {
-        if var.id == 0 {
-            assert!(BigUint::from_bytes_le(var.value).is_one(), "value for instance id:0 should be a constant 1");
-        }
-        vec.push(Assignment {
-            id: var.id,
-            value: var.value.to_vec(),
-        });
-    }
-    vec
-}
-=======
         conv
     }
 
@@ -98,8 +71,6 @@
         } else {
             return Err(format!("The WireId {} has not been defined yet.", term.id).into());
         }
->>>>>>> d1e15d01
-
     }
 
     fn add_lc(&mut self, lc: &Vec<zkiVariable>) -> Result<WireId> {
@@ -120,25 +91,11 @@
 
     pub fn ingest_constraints(&mut self, zki_r1cs: &zkiConstraintSystem) -> Result<()> {
 
-<<<<<<< HEAD
-pub fn to_ir(
-    zki_header: &zkiCircuitHeader,
-    zki_r1cs: &zkiConstraintSystem,
-) -> (Instance, Relation) {
-    let header = zki_header_to_header(zki_header);
-    assert!(header.is_ok());
-
-    let instance_assignment = zki_variables_to_vec_assignment(&zki_header.instance_variables);
-
-    // to_ir converts all uses of id:0 to Constant(value) gates.
-    // So, no need to include it as a variable.
-=======
         // Convert each R1CS constraint into a graph of Add/Mul/Const/AssertZero gates.
         for constraint in &zki_r1cs.constraints {
             let sum_a_id = self.add_lc(&constraint.linear_combination_a.get_variables())?;
             let sum_b_id = self.add_lc(&constraint.linear_combination_b.get_variables())?;
             let sum_c_id = self.add_lc(&constraint.linear_combination_c.get_variables())?;
->>>>>>> d1e15d01
 
             let prod_id = self.b.create_gate(Mul(sum_a_id, sum_b_id));
             let neg_c_id = self.b.create_gate(Mul(self.minus_one, sum_c_id));
@@ -190,13 +147,9 @@
 #[cfg(test)]
 use crate::consumers::stats::Stats;
 
-<<<<<<< HEAD
-    let witness = zki_variables_to_vec_assignment(&zki_witness.assigned_variables);
-=======
 #[cfg(test)]
 fn evaluate(conv: R1CSConverter<MemorySink> ) -> Evaluator {
     use crate::Source;
->>>>>>> d1e15d01
 
     let sink = conv.finish();
     let source: Source = sink.into();
@@ -214,22 +167,13 @@
 
 #[test]
 fn test_r1cs_to_gates() -> Result<()> {
-<<<<<<< HEAD
+    use zkinterface::producers::examples::example_circuit_header_inputs as zki_example_header_inputs;
     use zkinterface::producers::examples::example_constraints as zki_example_constraints;
-=======
-    use zkinterface::producers::examples::example_circuit_header_inputs as zki_example_header_inputs;
-    use zkinterface::producers::examples::example_constraints as zki_example_constrains;
->>>>>>> d1e15d01
     use zkinterface::producers::examples::example_witness_inputs as zki_example_witness_inputs;
     use num_traits::ToPrimitive;
 
-<<<<<<< HEAD
-    let zki_header =  zki_example_header_inputs(3, 4, 25);
+    let zki_header = zki_example_header_inputs(3, 4, 25);
     let zki_r1cs = zki_example_constraints();
-=======
-    let zki_header = zki_example_header_inputs(3, 4, 25);
-    let zki_r1cs = zki_example_constrains();
->>>>>>> d1e15d01
     let zki_witness = zki_example_witness_inputs(3, 4);
 
     let ir_header = zki_header_to_header(&zki_header)?;
@@ -243,18 +187,11 @@
     let eval = evaluate(converter);
 
     // check instance
-<<<<<<< HEAD
-    assert_eq!(instance.common_inputs.len(), 3);
-    assert_assignment(&instance.common_inputs[0],1,3);
-    assert_assignment(&instance.common_inputs[1],2,4);
-    assert_assignment(&instance.common_inputs[2],3,25);
-=======
     assert_eq!(eval.get(0).unwrap().to_u32().unwrap(), 1);
     assert_eq!(eval.get(1).unwrap().to_u32().unwrap(), 100);
     assert_eq!(eval.get(2).unwrap().to_u32().unwrap(), 3);
     assert_eq!(eval.get(3).unwrap().to_u32().unwrap(), 4);
     assert_eq!(eval.get(4).unwrap().to_u32().unwrap(), 25);
->>>>>>> d1e15d01
 
     // check witness
     assert_eq!(eval.get(5).unwrap().to_u32().unwrap(), 9);
@@ -276,51 +213,14 @@
 }
 
 #[test]
-<<<<<<< HEAD
-fn test_with_validate() -> Result<()> {
+fn test_r1cs_stats() -> Result<()> {
+    use zkinterface::producers::examples::example_circuit_header_inputs as zki_example_header_inputs;
     use zkinterface::producers::examples::example_constraints as zki_example_constraints;
     use zkinterface::producers::examples::example_witness_inputs as zki_example_witness_inputs;
-    use zkinterface::producers::examples::example_circuit_header_inputs as zki_example_header_inputs;
-    use crate::consumers::validator::Validator;
-
-    let zki_header =  zki_example_header_inputs(3, 4, 25);
+
+    let zki_header = zki_example_header_inputs(3, 4, 25);
+    let zki_r1cs = zki_example_constraints();
     let zki_witness = zki_example_witness_inputs(3, 4);
-    let zki_r1cs = zki_example_constraints();
-
-    let (instance, relation) = to_ir(&zki_header, &zki_r1cs);
-    let witness = to_witness(&zki_header, &zki_witness);
-
-    let mut validator = Validator::new_as_prover();
-    validator.ingest_instance(&instance);
-    validator.ingest_witness(&witness);
-    validator.ingest_relation(&relation);
-
-    let violations = validator.get_violations();
-    if violations.len() > 0 {
-        eprintln!("Violations:\n- {}\n", violations.join("\n- "));
-    }
-    Ok(())
-}
-
-#[test]
-fn test_with_evaluator() -> Result<()> {
-    use zkinterface::producers::examples::example_constraints as zki_example_constraints;
-=======
-fn test_r1cs_stats() -> Result<()> {
-    use zkinterface::producers::examples::example_circuit_header_inputs as zki_example_header_inputs;
-    use zkinterface::producers::examples::example_constraints as zki_example_constrains;
->>>>>>> d1e15d01
-    use zkinterface::producers::examples::example_witness_inputs as zki_example_witness_inputs;
-
-<<<<<<< HEAD
-    let zki_header =  zki_example_header_inputs(3, 4, 25);
-    let zki_witness = zki_example_witness_inputs(3, 4);
-    let zki_r1cs = zki_example_constraints();
-=======
-    let zki_header = zki_example_header_inputs(3, 4, 25);
-    let zki_r1cs = zki_example_constrains();
-    let zki_witness = zki_example_witness_inputs(3, 4);
->>>>>>> d1e15d01
 
     let ir_header = zki_header_to_header(&zki_header)?;
     assert_header(&ir_header);
